from converters.base import Converter
from IPython.utils.text import indent
from converters.utils import remove_ansi


class ConverterPy(Converter):
    """
    A converter that takes a notebook and converts it to a .py file.

    What distinguishes this from PyWriter and PyReader in IPython.nbformat is
    that subclasses can specify what to do with each type of cell.
    Additionally, unlike PyWriter, this does not preserve the '# <markdown>'
    opening and closing comments style comments in favor of a cleaner looking
    python program.

    Note:
        Even though this produces a .py file, it is not guaranteed to be valid
        python file, since the notebook may be using magics and even cell
        magics.
    """
    extension = 'py'

    def __init__(self, infile, show_prompts=True, show_output=True):
        super(ConverterPy, self).__init__(infile)
        self.show_prompts = show_prompts
        self.show_output = show_output

    @staticmethod
    def comment(input):
        "returns every line in input as commented out"
        return "# " + input.replace("\n", "\n# ")

    def render_heading(self, cell):
        return ['#{0} {1}'.format('#' * cell.level, cell.source), '']

    def render_code(self, cell):
        n = self._get_prompt_number(cell)
        if not cell.input:
            return []
        lines = []
        if self.show_prompts:
            lines.extend(['# In[%s]:' % n])
        src = cell.input
        lines.extend([src, ''])
        if self.show_output:
<<<<<<< HEAD
            if cell.outputs :
                lines.extend(['# Out[%s]:' % n])
=======
            if cell.outputs:
                lines.extend(['# Out[%s]:' % cell.prompt_number])
>>>>>>> 998b964b
            for output in cell.outputs:
                conv_fn = self.dispatch(output.output_type)
                lines.extend(conv_fn(output))
        return lines

    def render_markdown(self, cell):
        return [self.comment(cell.source), '']

    def render_raw(self, cell):
        if self.raw_as_verbatim:
            return [self.comment(indent(cell.source)), '']
        else:
            return [self.comment(cell.source), '']

    def render_pyout(self, output):
        lines = []

        ## if 'text' in output:
        ##     lines.extend(['*Out[%s]:*' % self._get_prompt_number(cell), ''])

        # output is a dictionary like object with type as a key
        if 'latex' in output:
            pass

        if 'text' in output:
            lines.extend([self.comment(indent(output.text)), ''])

        lines.append('')
        return lines

    def render_pyerr(self, output):
        # Note: a traceback is a *list* of frames.
        return [indent(remove_ansi('\n'.join(output.traceback))), '']

    def _img_lines(self, img_file):
        return [self.comment('image file: %s' % img_file), '']

    def render_display_format_text(self, output):
        return [self.comment(indent(output.text))]

    def _unknown_lines(self, data):
        return [self.comment('Warning: Unknown cell' + str(data))]

    def render_display_format_html(self, output):
        return [self.comment(output.html)]

    def render_display_format_latex(self, output):
        return []

    def render_display_format_json(self, output):
        return []

    def render_display_format_javascript(self, output):
        return []<|MERGE_RESOLUTION|>--- conflicted
+++ resolved
@@ -43,13 +43,8 @@
         src = cell.input
         lines.extend([src, ''])
         if self.show_output:
-<<<<<<< HEAD
-            if cell.outputs :
+            if cell.outputs:
                 lines.extend(['# Out[%s]:' % n])
-=======
-            if cell.outputs:
-                lines.extend(['# Out[%s]:' % cell.prompt_number])
->>>>>>> 998b964b
             for output in cell.outputs:
                 conv_fn = self.dispatch(output.output_type)
                 lines.extend(conv_fn(output))
